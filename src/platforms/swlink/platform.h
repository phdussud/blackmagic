--- conflicted
+++ resolved
@@ -28,17 +28,9 @@
 #include "timing.h"
 #include "version.h"
 
-<<<<<<< HEAD
-#define BOARD_IDENT            "Black Magic Probe (SWLINK), (Firmware 1.5" VERSION_SUFFIX ", build " BUILDDATE ")"
-#define BOARD_IDENT_DFU	       "Black Magic (Upgrade), STM8S Discovery, (Firmware 1.5" VERSION_SUFFIX ", build " BUILDDATE ")"
-#define BOARD_IDENT_UPD	       "Black Magic (DFU Upgrade), STM8S Discovery, (Firmware 1.5" VERSION_SUFFIX ", build " BUILDDATE ")"
-=======
-#include <setjmp.h>
-
 #define BOARD_IDENT            "Black Magic Probe (SWLINK), (Firmware " FIRMWARE_VERSION ")"
 #define BOARD_IDENT_DFU	       "Black Magic (Upgrade), STM8S Discovery, (Firmware " FIRMWARE_VERSION ")"
 #define BOARD_IDENT_UPD	       "Black Magic (DFU Upgrade), STM8S Discovery, (Firmware " FIRMWARE_VERSION ")"
->>>>>>> 97824b7f
 #define DFU_IDENT              "Black Magic Firmware Upgrade (SWLINK)"
 #define DFU_IFACE_STRING       "@Internal Flash   /0x08000000/8*001Ka,56*001Kg"
 #define UPD_IFACE_STRING       "@Internal Flash   /0x08000000/8*001Kg"
