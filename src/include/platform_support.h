--- conflicted
+++ resolved
@@ -38,16 +38,8 @@
 #else
 void platform_init(void);
 
-<<<<<<< HEAD
 void platform_pace_poll(void);
-
-=======
-inline void platform_pace_poll(void)
-{
-}
-
 #define BMD_CONST_FUNC __attribute__((const))
->>>>>>> 75102a93
 #endif
 
 typedef struct platform_timeout platform_timeout_s;
